{
  "name": "@alcumus/aggregating-event-emitter",
  "version": "0.1.1",
  "description": "An event emitter that provides both normal event emitting functionality as well as the ability to aggregate results of calling the event handlers. For example you can use emitAsync to receive an array of the results of all the event handlers that were triggered or emitAsyncWaterfall to process the arguments in series and get the result returned at the end.",
  "main": "src/index.js",
  "publishConfig": {
    "access": "public"
  },
  "scripts": {
    "build-docs": "jsdoc src/event-emitter.js README.md --destination docs",
    "test": "mocha --forbid-only 'test/**/*.test.js'",
    "lint": "eslint 'src/**/*.js' 'test/**/*.js'",
    "watch": "nodemon --ext ts,html,scss,js,json --exec \"npm run lint || exit 1\"",
    "fix": "eslint \"src/**/*.js\" \"test/**/*.js\" \"*.js\" --fix && stylelint \"src/**/*.scss\" \"*.scss\" --fix"
  },
  "keywords": [
    "event",
    "eventemitter",
    "event-emitter",
    "aggregation"
  ],
  "author": "Alcumus Group",
  "license": "ISC",
  "devDependencies": {
<<<<<<< HEAD
    "@alcumus/common-tools": "^0.1.2",
=======
    "@alcumus/common-tools": "0.0.19",
>>>>>>> a4d9922f
    "benchmark": "^2.1.4",
    "chai": "^4.2.0",
    "eslint": "^5.15.1",
    "jsdoc": "^3.6.2",
    "mocha": "^6.1.4",
    "nyc": "^14.0.0",
    "sinon": "^7.2.7"
  },
  "dependencies": {
    "lodash": "^4.17.11"
  },
  "repository": {
    "type": "git",
    "url": "https://github.com/Alcumus/aggregating-event-emitter.git"
  }
}<|MERGE_RESOLUTION|>--- conflicted
+++ resolved
@@ -22,11 +22,7 @@
   "author": "Alcumus Group",
   "license": "ISC",
   "devDependencies": {
-<<<<<<< HEAD
-    "@alcumus/common-tools": "^0.1.2",
-=======
     "@alcumus/common-tools": "0.0.19",
->>>>>>> a4d9922f
     "benchmark": "^2.1.4",
     "chai": "^4.2.0",
     "eslint": "^5.15.1",
