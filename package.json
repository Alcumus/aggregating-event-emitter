--- conflicted
+++ resolved
@@ -4,13 +4,8 @@
   "description": "An event emitter that provides both normal event emitting functionality as well as the ability to aggregate results of calling the event handlers. For example you can use emitAsync to receive an array of the results of all the event handlers that were triggered or emitAsyncWaterfall to process the arguments in series and get the result returned at the end.",
   "main": "src/index.js",
   "scripts": {
-<<<<<<< HEAD
-    "build-docs": "jsdoc src/event-emitter.js",
+    "build-docs": "jsdoc src/event-emitter.js README.md --destination docs",
     "test": "mocha --forbid-only 'test/**/*.test.js'",
-=======
-    "build-docs": "jsdoc src/event-emitter.js README.md --destination docs",
-    "test": "mocha 'test/**/*.test.js'",
->>>>>>> f1d59f1f
     "lint": "eslint 'src/**/*.js' 'test/**/*.js'",
     "watch": "nodemon --ext ts,html,scss,js,json --exec \"npm run lint || exit 1\"",
     "fix": "eslint \"src/**/*.js\" \"test/**/*.js\" \"*.js\" --fix && stylelint \"src/**/*.scss\" \"*.scss\" --fix"
