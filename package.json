{
  "name": "@alcumus/aggregating-event-emitter",
<<<<<<< HEAD
  "version": "0.0.2",
=======
  "version": "0.0.3",
>>>>>>> 37329f42
  "description": "An event emitter that provides both normal event emitting functionality as well as the ability to aggregate results of calling the event handlers. For example you can use emitAsync to receive an array of the results of all the event handlers that were triggered or emitAsyncWaterfall to process the arguments in series and get the result returned at the end.",
  "main": "src/index.js",
  "publishConfig": {
    "access": "public"
  },
  "scripts": {
    "build-docs": "jsdoc src/event-emitter.js README.md --destination docs",
    "test": "mocha --forbid-only 'test/**/*.test.js'",
    "lint": "eslint 'src/**/*.js' 'test/**/*.js'",
    "watch": "nodemon --ext ts,html,scss,js,json --exec \"npm run lint || exit 1\"",
    "fix": "eslint \"src/**/*.js\" \"test/**/*.js\" \"*.js\" --fix && stylelint \"src/**/*.scss\" \"*.scss\" --fix"
  },
  "keywords": [
    "event",
    "eventemitter",
    "event-emitter",
    "aggregation"
  ],
  "author": "Alcumus Group",
  "license": "ISC",
  "devDependencies": {
    "@alcumus/common-tools": "0.0.16",
    "benchmark": "^2.1.4",
    "chai": "^4.2.0",
    "eslint": "^5.15.1",
    "jsdoc": "^3.5.5",
    "mocha": "^6.0.2",
    "nyc": "^13.3.0",
    "sinon": "^7.2.7"
  },
  "dependencies": {
    "lodash": "^4.17.11"
  },
  "repository": {
    "type": "git",
    "url": "https://github.com/Alcumus/aggregating-event-emitter.git"
  }
}<|MERGE_RESOLUTION|>--- conflicted
+++ resolved
@@ -1,10 +1,6 @@
 {
   "name": "@alcumus/aggregating-event-emitter",
-<<<<<<< HEAD
-  "version": "0.0.2",
-=======
   "version": "0.0.3",
->>>>>>> 37329f42
   "description": "An event emitter that provides both normal event emitting functionality as well as the ability to aggregate results of calling the event handlers. For example you can use emitAsync to receive an array of the results of all the event handlers that were triggered or emitAsyncWaterfall to process the arguments in series and get the result returned at the end.",
   "main": "src/index.js",
   "publishConfig": {
